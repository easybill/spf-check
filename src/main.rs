--- conflicted
+++ resolved
@@ -1,15 +1,12 @@
-<<<<<<< HEAD
-use anyhow::{Context, Result};
-use axum::http::header;
-=======
 mod spf_checker;
 
 use crate::spf_checker::{CheckResult, SpfChecker};
 use axum::extract::State;
 use axum::response::Response;
->>>>>>> 23d2d802
+use axum::http::header;
 use axum::{
     extract::Query,
+    http::header,
     http::StatusCode,
     response::{IntoResponse, Json},
     routing::get,
@@ -108,19 +105,19 @@
     StatusCode::OK
 }
 
-<<<<<<< HEAD
+fn app() -> Router<SpfChecker> {
+    Router::new()
+        .route("/health", get(health))
+        .route("/api/v1/check-spf", get(check_spf))
+        .route("/ui", get(serve_ui))
+}
+
 async fn serve_ui() -> impl IntoResponse {
     (
         StatusCode::OK,
         [(header::CONTENT_TYPE, "text/html; charset=utf-8")],
         include_str!("ui.html"),
     )
-=======
-fn app() -> Router<SpfChecker> {
-    Router::new()
-        .route("/health", get(health))
-        .route("/api/v1/check-spf", get(check_spf))
->>>>>>> 23d2d802
 }
 
 #[tokio::main]
@@ -135,15 +132,7 @@
     let resolver = TokioAsyncResolver::tokio(ResolverConfig::default(), opts);
     let spf_checker = SpfChecker::new(resolver);
 
-<<<<<<< HEAD
-    let app = Router::new()
-        .route("/health", get(health))
-        .route("/api/v1/check-spf", get(check_spf))
-        .route("/ui", get(serve_ui))
-        .with_state(checker);
-=======
     let app = app().with_state(spf_checker);
->>>>>>> 23d2d802
 
     let addr = SocketAddr::from(([0, 0, 0, 0], 8080));
 
